base_url = "https://webring.domain.tld"
ring_name = "Webring"
ring_description = "A webring to connect member sites."
ring_owner = "Webring Organization / Person"
ring_owner_site = "https://domain.tld"

filepath_list = "./websites.json"   # Website list; should be a JSON file with 'name', 'url', etc 
path_output = "./webring"           # Generated files will be saved in this folder.
path_assets = "./data/assets"       # All contents of the asset folder will be copied directly into the output directory
path_templates = "./data/templates" # The folder containing HTML templates to use, ie, anything with {{ tags }}
<<<<<<< HEAD
filename_template_redirect = "template.html" # This template gets reused to build the redirect pages for each site, and is ignored when building the other custom templates 
filename_template_random = "random.html" # This template is used for random redirect feature.
=======
filename_template_redirect = "redirect.html" # This template gets reused to build the redirect pages for each site, and is ignored when building the other custom templates
>>>>>>> 8764e074

client_user_agent = "Mozilla/5.0 (Windows NT 10.0; Win64; x64) AppleWebKit/537.36 (KHTML, like Gecko) Chrome/90.0.4430.212 Safari/537.36"
client_header = "text/html,application/xhtml+xml,application/xml;q=0.9,image/webp,*/*;q=0.8"
audit_retries_delay = 100
audit_retries_max = 2

shuffle = false         # Randomizes website sequence when generating
verbose = false         # Enables verbose logging
skip_minify = false     # If your generated HTML have issues, or you want hand-editable output, try skip minification
skip_verify = false     # Skips verification of the URLs in the list. Might be unwise!
dry_run = false         # Perform a dry run without writing any files. Can be used to check the site audit for example. <|MERGE_RESOLUTION|>--- conflicted
+++ resolved
@@ -8,12 +8,8 @@
 path_output = "./webring"           # Generated files will be saved in this folder.
 path_assets = "./data/assets"       # All contents of the asset folder will be copied directly into the output directory
 path_templates = "./data/templates" # The folder containing HTML templates to use, ie, anything with {{ tags }}
-<<<<<<< HEAD
-filename_template_redirect = "template.html" # This template gets reused to build the redirect pages for each site, and is ignored when building the other custom templates 
 filename_template_random = "random.html" # This template is used for random redirect feature.
-=======
 filename_template_redirect = "redirect.html" # This template gets reused to build the redirect pages for each site, and is ignored when building the other custom templates
->>>>>>> 8764e074
 
 client_user_agent = "Mozilla/5.0 (Windows NT 10.0; Win64; x64) AppleWebKit/537.36 (KHTML, like Gecko) Chrome/90.0.4430.212 Safari/537.36"
 client_header = "text/html,application/xhtml+xml,application/xml;q=0.9,image/webp,*/*;q=0.8"

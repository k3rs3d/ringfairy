--- conflicted
+++ resolved
@@ -150,32 +150,6 @@
 // HTML
 
 // Mock data
-<<<<<<< HEAD
-fn mock_webring_site() -> Vec<WebringSite> {
-    vec![
-        WebringSite {
-            website: Website {
-                slug: "site1".to_string(),
-                name: Some("Site 1".to_string()),
-                url: "https://site1.com".to_string(),
-                about: Some("About Site 1".to_string()),
-                owner: Some("owner1".to_string()),
-                rss: Some("https://site1.com/rss".to_string()),
-                misc: None,
-            },
-            previous: 1,
-            next: 1,
-        },
-        WebringSite {
-            website: Website {
-                slug: "site2".to_string(),
-                name: Some("Site 2".to_string()),
-                url: "https://site2.com".to_string(),
-                about: Some("About Site 2".to_string()),
-                owner: Some("owner2".to_string()),
-                rss: Some("https://site2.com/rss".to_string()),
-                misc: None,
-=======
 fn mock_webring_site() -> WebringSiteList {
     WebringSiteList {
         sites: vec![
@@ -187,6 +161,7 @@
                     about: Some("About Site 1".to_string()),
                     owner: Some("owner1".to_string()),
                     rss: Some("https://site1.com/rss".to_string()),
+                    misc: None,
                 },
                 previous: 1,
                 next: 1,
@@ -199,10 +174,10 @@
                     about: Some("About Site 2".to_string()),
                     owner: Some("owner2".to_string()),
                     rss: Some("https://site2.com/rss".to_string()),
+                    Misc: None,
                 },
                 previous: 0,
                 next: 0,
->>>>>>> 01f7bd2f
             },
         ],
         failed_sites: vec![], 
